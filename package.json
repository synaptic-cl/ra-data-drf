{
  "name": "ra-data-drf",
<<<<<<< HEAD
  "version": "1.0.2",
=======
  "version": "2.0.0",
>>>>>>> edcce312
  "description": "A React-admin data provider for backends built with Django REST Framework",
  "main": "src/index.js",
  "scripts": {
    "test": "echo \"Error: no test specified\" && exit 1"
  },
  "dependencies": {
    "query-string": "~5.1.1",
    "react-admin": "^2.4.1"
  },
  "repository": {
    "type": "git",
    "url": "git+https://github.com/synaptic-cl/ra-data-drf.git"
  },
  "keywords": [
    "reactjs",
    "react-admin",
    "django",
    "drf",
    "djangorestframework"
  ],
  "author": "Felipe Rubilar",
  "license": "MIT",
  "bugs": {
    "url": "https://github.com/synaptic-cl/ra-data-drf/issues"
  },
  "homepage": "https://github.com/synaptic-cl/ra-data-drf#readme"
}<|MERGE_RESOLUTION|>--- conflicted
+++ resolved
@@ -1,10 +1,6 @@
 {
   "name": "ra-data-drf",
-<<<<<<< HEAD
-  "version": "1.0.2",
-=======
   "version": "2.0.0",
->>>>>>> edcce312
   "description": "A React-admin data provider for backends built with Django REST Framework",
   "main": "src/index.js",
   "scripts": {
